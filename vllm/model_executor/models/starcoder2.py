--- conflicted
+++ resolved
@@ -24,15 +24,9 @@
 from torch import nn
 from transformers import Starcoder2Config
 
-<<<<<<< HEAD
 from vllm.config import LoRAConfig
-from vllm.model_executor.input_metadata import InputMetadata
-from vllm.model_executor.sampling_metadata import SamplingMetadata
-from vllm.model_executor.layers.attention import PagedAttention
-=======
 from vllm.attention import Attention, AttentionMetadata
 from vllm.distributed import get_tensor_model_parallel_world_size
->>>>>>> 0650e593
 from vllm.model_executor.layers.activation import get_act_fn
 from vllm.model_executor.layers.linear import (ColumnParallelLinear,
                                                QKVParallelLinear,
@@ -256,12 +250,8 @@
 
     def __init__(self,
                  config: Starcoder2Config,
-<<<<<<< HEAD
-                 linear_method: Optional[LinearMethodBase] = None,
+                 quant_config: Optional[QuantizationConfig] = None,
                  lora_config: Optional[LoRAConfig] = None,):
-=======
-                 quant_config: Optional[QuantizationConfig] = None):
->>>>>>> 0650e593
         super().__init__()
         self.config = config
         self.model = Starcoder2Model(config, quant_config=quant_config)
