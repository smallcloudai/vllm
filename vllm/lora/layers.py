# pylint: disable=unused-argument
import math
from dataclasses import dataclass
from typing import TYPE_CHECKING, List, Optional, Tuple

import torch
import torch.nn as nn
import torch.nn.functional as F
from transformers import PretrainedConfig

from vllm.config import LoRAConfig
from vllm.distributed import (get_tensor_model_parallel_rank,
                              get_tensor_model_parallel_world_size,
                              split_tensor_along_last_dim,
                              tensor_model_parallel_all_gather,
                              tensor_model_parallel_all_reduce,
                              tensor_model_parallel_gather)
from vllm.distributed.utils import divide
from vllm.lora.punica import add_lora, add_lora_slice, bgmv
from vllm.model_executor.layers.linear import (ColumnParallelLinear,
                                               MergedColumnParallelLinear,
                                               QKVParallelLinear,
                                               RowParallelLinear)
from vllm.model_executor.layers.logits_processor import LogitsProcessor
from vllm.model_executor.layers.vocab_parallel_embedding import (
    VocabParallelEmbedding)

if TYPE_CHECKING:
    pass


def _get_lora_device(base_layer: nn.Module) -> torch.device:
    # code borrowed from https://github.com/fmmoret/vllm/blob/fm-support-lora-on-quantized-models/vllm/lora/layers.py#L34
    """Returns the device for where to place the LoRA tensors."""
    # unquantizedLinear
    if hasattr(base_layer, "weight"):
        return base_layer.weight.device
    # GPTQ/AWQ/SqueezeLLM
    elif hasattr(base_layer, "qweight"):
        return base_layer.qweight.device
    # marlin
    elif hasattr(base_layer, "B"):
        return base_layer.B.device
    else:
        raise ValueError(f"Unsupported base layer: {base_layer}")


def _not_fully_sharded_can_replace(can_replace):
    """
    decorator which adds the condition of not using fully sharded loras
    intended to wrap can_replace_layer()
    """

    def dec(*args, **kwargs):
        decorate = kwargs.pop('decorate') if 'decorate' in kwargs else True
        condition = (not kwargs['lora_config'].fully_sharded_loras
                     if decorate else True)
        return can_replace(*args, **kwargs) and condition

    return dec


def _apply_lora(
    x: torch.Tensor,
    lora_a_stacked: torch.Tensor,
    lora_b_stacked: torch.Tensor,
    indices: torch.Tensor,
    output: torch.Tensor,
):
    """Applies lora to each input.

    This method applies all loras to each input. It uses the
    indices vector to determine which lora yields the
    correct output. An index of -1 means no lora should be
    applied. This method adds the final lora results to the
    output.

    Input shapes:
        x:               (batch_size, hidden_dim)
        lora_a_stacked:  (num_loras, lora_rank, hidden_dim)
        lora_b_stacked:  (num_loras, output_dim, lora_rank)
        indices:         (batch_size)
        output:          (batch_size, output_dim)
    """
    org_output = output
    x = x.view(-1, x.shape[-1])
    output = output.view(-1, output.shape[-1])
    indices = indices.view(-1)
    add_lora(output, x, lora_a_stacked, lora_b_stacked, indices, 0, 1.0)
    return output.view_as(org_output)


def _apply_lora_packed_nslice(
    x: torch.Tensor,
    lora_a_stacked: Tuple[torch.Tensor, torch.Tensor, torch.Tensor],
    lora_b_stacked: Tuple[torch.Tensor, torch.Tensor, torch.Tensor],
    indices: torch.Tensor,
    output: torch.Tensor,
    output_slices: Tuple[int, ...],
):
    """Applies lora to each input.

    This method applies all loras to each input. It uses the
    indices vector to determine which lora yields the
    correct output. An index of -1 means no lora should be
    applied. This method adds the final lora results to the
    output.

    This method is used for layers that are composed of multiple sublayers
    (slices) packed together.

    Input shapes:
        x:                 (batch_size, hidden_dim)
        lora_a_stacked:    3 element tuple of (num_loras, lora_rank, hidden_dim)
        lora_b_stacked:    3 element tuple of (num_loras, output_dim, lora_rank)
        indices:           (batch_size)
        output:            (batch_size, q_slice_size + 2*kv_slice_size)
        output_slices:     n-1 element tuple of (slice_size...),
                           where n is number of slices
    """
    org_output = output
    x = x.view(-1, x.shape[-1])
    output = output.view(-1, output.shape[-1])
    indices = indices.view(-1)
    offset_left = 0
    for slice_idx in range(len(output_slices)):
        add_lora_slice(output, x, lora_a_stacked[slice_idx],
                       lora_b_stacked[slice_idx], indices, 0, 1.0, offset_left,
                       output_slices[slice_idx])
        offset_left += output_slices[slice_idx]
    return output.view_as(org_output)


@dataclass
class LoRAMapping:
    # Per every token in input_ids:
    index_mapping: Tuple[int, ...]
    # Per sampled token:
    prompt_mapping: Tuple[int, ...]

    def __post_init__(self):
        self.index_mapping = tuple(self.index_mapping)
        self.prompt_mapping = tuple(self.prompt_mapping)


class BaseLayerWithLoRA(nn.Module):

    def slice_lora_a(self, lora_a: torch.Tensor) -> torch.Tensor:
        """Slice lora a if splitting for tensor parallelism."""
        ...

    def slice_lora_b(self, lora_b: torch.Tensor) -> torch.Tensor:
        """Slice lora b if splitting with tensor parallelism."""
        ...

    def create_lora_weights(
            self,
            max_loras: int,
            lora_config: LoRAConfig,
            model_config: Optional[PretrainedConfig] = None) -> None:
        """Initializes lora matrices."""
        ...

    def reset_lora(self, index: int):
        """Resets the lora weights at index back to 0."""
        ...

    def set_lora(
        self,
        index: int,
        lora_a: torch.Tensor,
        lora_b: torch.Tensor,
        embeddings_tensor: Optional[torch.Tensor],
    ):
        """Overwrites lora tensors at index."""
        ...

    def set_mapping(
        self,
        base_indices: torch.Tensor,
        sampler_indices: torch.Tensor,
        sampler_indices_padded: torch.Tensor,
        embeddings_indices: torch.Tensor,
        indices_len: List[int],
    ):
        """Sets the mapping indices."""
        ...

    @classmethod
    def can_replace_layer(cls, source_layer: nn.Module,
                          lora_config: LoRAConfig, packed_modules_list: List,
                          model_config: Optional[PretrainedConfig]) -> bool:
        """Returns True if the layer can be replaced by this LoRA layer."""
        raise NotImplementedError


class VocabParallelEmbeddingWithLoRA(BaseLayerWithLoRA):

    def __init__(self, base_layer: VocabParallelEmbedding) -> None:
        super().__init__()
        self.base_layer = base_layer
        self.embeddings_slice: Optional[Tuple[int, int]]
        self.embeddings_weights: Optional[torch.Tensor]

    def create_lora_weights(
            self,
            max_loras: int,
            lora_config: LoRAConfig,
            model_config: Optional[PretrainedConfig] = None) -> None:

        lora_vocab_start_idx = self.base_layer.org_vocab_size
        weights_idx = None
        if self.base_layer.vocab_end_index > lora_vocab_start_idx:
            # We can start adding lora weights
            weights_idx = max(
                lora_vocab_start_idx - self.base_layer.vocab_start_index, 0)
            self.embeddings_slice = (self.base_layer.vocab_start_index -
                                     self.base_layer.org_vocab_size +
                                     weights_idx,
                                     self.base_layer.vocab_end_index -
                                     self.base_layer.org_vocab_size)
            self.embeddings_weights = self.base_layer.weight.data[weights_idx:]
            self.embeddings_weights.fill_(0)
        else:
            self.embeddings_slice = None
            self.embeddings_weights = None

        self.embeddings_tensors = torch.zeros(
            (
                max_loras,
                lora_config.lora_extra_vocab_size,
                self.base_layer.embedding_dim,
            ),
            dtype=self.base_layer.weight.dtype,
            device=self.base_layer.weight.device,
        )
        self.lora_a_stacked = torch.zeros(
            (
                max_loras,
                self.base_layer.org_vocab_size +
                lora_config.lora_extra_vocab_size,
                lora_config.max_lora_rank,
            ),
            dtype=lora_config.lora_dtype,
            device=self.base_layer.weight.device,
        )
        self.lora_b_stacked = torch.zeros(
            (
                max_loras,
                1,
                self.base_layer.embedding_dim,
                lora_config.max_lora_rank,
            ),
            dtype=lora_config.lora_dtype,
            device=self.base_layer.weight.device,
        )
        self.lora_a_stacked_2d = self.lora_a_stacked.view(
            self.lora_a_stacked.shape[0] * self.lora_a_stacked.shape[1],
            self.lora_a_stacked.shape[2],
        )
        # Lazily initialized.
        self.indices: torch.Tensor
        self.indices_len: List[int]
        self.embeddings_indices: torch.Tensor

    def reset_lora(self, index: int):
        self.lora_a_stacked[index] = 0
        self.lora_b_stacked[index] = 0
        self.embeddings_tensors[index] = 0

    def set_lora(
        self,
        index: int,
        lora_a: torch.Tensor,
        lora_b: torch.Tensor,
        embeddings_tensor: Optional[torch.Tensor],
    ):
        self.reset_lora(index)
        self.lora_a_stacked[index, :lora_a.shape[0], :lora_a.shape[1]].copy_(
            lora_a, non_blocking=True)
        self.lora_b_stacked[index,
                            0, :lora_b.shape[1], :lora_b.shape[0]].copy_(
                                lora_b.T, non_blocking=True)
        if embeddings_tensor is not None:
            self.embeddings_tensors[
                index, :embeddings_tensor.shape[0], :embeddings_tensor.
                shape[1]].copy_(embeddings_tensor, non_blocking=True)
            if self.embeddings_slice is not None:
                # TODO(yard1): Optimize this copy, we don't need to copy
                # everything, just the modified part
                embeddings = self.embeddings_tensors.view(
                    self.embeddings_tensors.shape[0] *
                    self.embeddings_tensors.shape[1],
                    self.embeddings_tensors.shape[2]
                )[self.embeddings_slice[0]:self.embeddings_slice[1]]
                assert self.embeddings_weights is not None
                self.embeddings_weights[:embeddings.shape[0]].copy_(embeddings)

    def set_mapping(
        self,
        base_indices: torch.Tensor,
        sampler_indices: torch.Tensor,
        sampler_indices_padded: torch.Tensor,
        embeddings_indices: torch.Tensor,
        indices_len: List[int],
    ):
        self.indices = base_indices
        self.embeddings_indices = embeddings_indices
        self.indices_len = indices_len

    def forward(self, x: torch.Tensor) -> torch.Tensor:
        added_tokens_mask = x > self.base_layer.org_vocab_size - 1
        embedding_len = self.indices_len[3]
        indices = self.embeddings_indices[1][:embedding_len].view_as(x)
        full_lora_a_embeddings = F.embedding(
            x + indices,
            self.lora_a_stacked_2d,
        )
        indices = self.embeddings_indices[0][:embedding_len].view_as(x)
        full_output = self.base_layer.forward(
            x.add_(indices * added_tokens_mask))

        full_output_org = full_output
        if full_output.ndim == 3:
            full_output = full_output.view(
                full_output.shape[0] * full_output.shape[1], -1)
        if full_lora_a_embeddings.ndim == 3:
            full_lora_a_embeddings = full_lora_a_embeddings.view(
                full_lora_a_embeddings.shape[0] *
                full_lora_a_embeddings.shape[1], -1)
        bgmv(full_output, full_lora_a_embeddings, self.lora_b_stacked,
             self.indices[:self.indices_len[0]], 0, 1.0)
        return full_output.view_as(full_output_org)

    @classmethod
    def can_replace_layer(cls, source_layer: nn.Module,
                          lora_config: LoRAConfig, packed_modules_list: List,
                          model_config: Optional[PretrainedConfig]) -> bool:
        return type(source_layer) is VocabParallelEmbedding


class ColumnParallelLinearWithLoRA(BaseLayerWithLoRA):
    """
    LoRA on top of ColumnParallelLinear layer.
    
    LoRA B is sliced for tensor parallelism.
    """

    def __init__(self, base_layer: ColumnParallelLinear) -> None:
        super().__init__()
        self.base_layer = base_layer
        self.tp_size = get_tensor_model_parallel_world_size()
        self.input_size = self.base_layer.input_size
        self.output_size = self.base_layer.output_size_per_partition
        self.device = _get_lora_device(self.base_layer)

    def create_lora_weights(
            self,
            max_loras: int,
            lora_config: LoRAConfig,
            model_config: Optional[PretrainedConfig] = None) -> None:
        self.lora_config = lora_config
        self.tp_size = get_tensor_model_parallel_world_size()
        lora_a_output_size_per_partition = (
            lora_config.max_lora_rank if not lora_config.fully_sharded_loras
            else divide(lora_config.max_lora_rank, self.tp_size))
        self.lora_a_stacked = torch.zeros(
            max_loras,
            1,
            lora_a_output_size_per_partition,
            self.input_size,
            dtype=lora_config.lora_dtype,
            device=self.device,
        )
        self.lora_b_stacked = torch.zeros(
            max_loras,
            1,
            self.output_size,
            lora_config.max_lora_rank,
            dtype=lora_config.lora_dtype,
            device=self.device,
        )
        self.output_dim = self.lora_b_stacked.shape[2]

        # lazily initialized.
        self.indices: torch.Tensor
        self.indices_len: List[int]

    def reset_lora(self, index: int):
        self.lora_a_stacked[index] = 0
        self.lora_b_stacked[index] = 0

    def slice_lora_a(self, lora_a: torch.Tensor) -> torch.Tensor:
        return lora_a

    def slice_lora_b(self, lora_b: torch.Tensor) -> torch.Tensor:
        tensor_model_parallel_rank = get_tensor_model_parallel_rank()
        shard_size = self.output_dim
        start_idx = tensor_model_parallel_rank * shard_size
        end_idx = (tensor_model_parallel_rank + 1) * shard_size
        lora_b = lora_b[:, start_idx:end_idx]
        return lora_b

    def set_lora(
        self,
        index: int,
        lora_a: torch.Tensor,
        lora_b: torch.Tensor,
        embeddings_tensor: Optional[torch.Tensor],
    ):
        self.reset_lora(index)

        if self.tp_size > 1:
            lora_a = self.slice_lora_a(lora_a)
            lora_b = self.slice_lora_b(lora_b)

        self.lora_a_stacked[index,
                            0, :lora_a.shape[1], :lora_a.shape[0]].copy_(
                                lora_a.T, non_blocking=True)
        self.lora_b_stacked[index,
                            0, :lora_b.shape[1], :lora_b.shape[0]].copy_(
                                lora_b.T, non_blocking=True)

    def set_mapping(
        self,
        base_indices: torch.Tensor,
        sampler_indices: torch.Tensor,
        sampler_indices_padded: torch.Tensor,
        embeddings_indices: torch.Tensor,
        indices_len: List[int],
    ):
        self.indices = base_indices
        self.indices_len = indices_len

    def apply(self, x: torch.Tensor,
              bias: Optional[torch.Tensor]) -> torch.Tensor:
        output = self.base_layer.quant_method.apply(self.base_layer, x, bias)
        _apply_lora(
            x,
            self.lora_a_stacked,
            self.lora_b_stacked,
            self.indices[:self.indices_len[0]],
            output,
        )
        return output

    def forward(self, input_):
        """Forward of ColumnParallelLinear

        Args:
            input_: Tensor whose last dimension is `input_size`.

        Returns:
            - output
            - bias
        """
        bias = (self.base_layer.bias
                if not self.base_layer.skip_bias_add else None)

        # Matrix multiply.
        output_parallel = self.apply(input_, bias)
        if self.base_layer.gather_output:
            # All-gather across the partitions.
            output = tensor_model_parallel_all_gather(output_parallel)
        else:
            output = output_parallel
        output_bias = (self.base_layer.bias
                       if self.base_layer.skip_bias_add else None)
        return output, output_bias

    @classmethod
    @_not_fully_sharded_can_replace
    def can_replace_layer(cls, source_layer: nn.Module,
                          lora_config: LoRAConfig, packed_modules_list: List,
                          model_config: Optional[PretrainedConfig]) -> bool:
        return type(source_layer) is ColumnParallelLinear or (
            type(source_layer) is MergedColumnParallelLinear
            and len(packed_modules_list) == 1)


class MergedColumnParallelLinearWithLoRA(ColumnParallelLinearWithLoRA):
    """ColumnParallelLinear layer that is composed of 2 sublayers (slices)
    packed together (eg. gate_proj + up_proj -> gate_up_proj).

    This means we have 2 LoRAs, each applied to one half of the layer.

    Both slices must have the same size.
    """

    def __init__(self, base_layer: MergedColumnParallelLinear) -> None:
        super().__init__(base_layer)

    def create_lora_weights(
            self,
            max_loras: int,
            lora_config: LoRAConfig,
            model_config: Optional[PretrainedConfig] = None) -> None:
        self.lora_config = lora_config
        n_slices = 2
        if not (len(self.base_layer.output_sizes) == n_slices
                and self.base_layer.output_sizes[0]
                == self.base_layer.output_sizes[1]):
            raise ValueError(
                "LoRAColumnParallelLinear2Slice requires 2 slices with "
                "the same size.")
        self.tp_size = get_tensor_model_parallel_world_size()
        self.tp_rank = get_tensor_model_parallel_rank()

        lora_a_output_size_per_partition = (
            lora_config.max_lora_rank if not lora_config.fully_sharded_loras
            else divide(lora_config.max_lora_rank, self.tp_size))

        self.lora_a_stacked = tuple(
            torch.zeros(
                max_loras,
                1,
                lora_a_output_size_per_partition,
                self.input_size,
                dtype=lora_config.lora_dtype,
                device=self.device,
            ) for _ in range(n_slices))
        self.lora_b_stacked = tuple(
            torch.zeros(
                max_loras,
                1,
                self.output_size // 2,
                lora_config.max_lora_rank,
                dtype=lora_config.lora_dtype,
                device=self.device,
            ) for _ in range(n_slices))

        self.output_dim = self.lora_b_stacked[0].shape[2]
        # Lazily initialized.
        self.indices: torch.Tensor

    def reset_lora(self, index: int):
        self.lora_a_stacked[0][index] = 0
        self.lora_a_stacked[1][index] = 0
        self.lora_b_stacked[0][index] = 0
        self.lora_b_stacked[1][index] = 0

    def slice_lora_a(self, lora_a: List[torch.Tensor]) -> List[torch.Tensor]:
        return lora_a

    def slice_lora_b(self, lora_b: List[torch.Tensor]) -> List[torch.Tensor]:
        shard_size = self.output_dim
        start_idx = self.tp_rank * shard_size
        end_idx = (self.tp_rank + 1) * shard_size
        lora_b = [
            lora_b[0][:, start_idx:end_idx], lora_b[1][:, start_idx:end_idx]
        ]
        return lora_b

    def set_lora(
        self,
        index: int,
        lora_a: torch.Tensor,
        lora_b: torch.Tensor,
        embeddings_tensor: Optional[torch.Tensor],
    ):
        self.reset_lora(index)

        if self.tp_size > 1:
            lora_a = self.slice_lora_a(lora_a)
            lora_b = self.slice_lora_b(lora_b)

        if lora_a[0] is not None:
            self.lora_a_stacked[0][
                index, 0, :lora_a[0].shape[1], :lora_a[0].shape[0]].copy_(
                    lora_a[0].T, non_blocking=True)
            self.lora_b_stacked[0][
                index, 0, :lora_b[0].shape[1], :lora_b[0].shape[0]].copy_(
                    lora_b[0].T, non_blocking=True)
        if lora_a[1] is not None:
            self.lora_a_stacked[1][
                index, 0, :lora_a[1].shape[1], :lora_a[1].shape[0]].copy_(
                    lora_a[1].T, non_blocking=True)
            self.lora_b_stacked[1][
                index, 0, :lora_b[1].shape[1], :lora_b[1].shape[0]].copy_(
                    lora_b[1].T, non_blocking=True)

    def apply(self, x: torch.Tensor,
              bias: Optional[torch.Tensor]) -> torch.Tensor:
        output = self.base_layer.quant_method.apply(self.base_layer, x, bias)
        _apply_lora_packed_nslice(
            x,
            self.lora_a_stacked,
            self.lora_b_stacked,
            self.indices[:self.indices_len[0]],
            output,
            (self.output_dim, self.output_dim),
        )
        return output

    @classmethod
    @_not_fully_sharded_can_replace
    def can_replace_layer(cls, source_layer: nn.Module,
                          lora_config: LoRAConfig, packed_modules_list: List,
                          model_config: Optional[PretrainedConfig]) -> bool:
        return type(source_layer) is MergedColumnParallelLinear and len(
            packed_modules_list) == 2


class QKVParallelLinearWithLora(ColumnParallelLinearWithLoRA):
    """
    ColumnParallelLinear layer that is specifically designed for  
    qkv_proj. Certain models, such as chtglm3 and baichuan-7b,  
    only contains a single LoRA within their qkv_proj layer. 

    During inference with Tensor Parallel, the weights of lora_b 
    must be accurately partitioned according to the respective ranks.
    
    Q slice may have different shape than K and V slices (which both have
    the same shape).
    """

    def __init__(self, base_layer: QKVParallelLinear) -> None:
        super().__init__(base_layer)
        self.tp_size = get_tensor_model_parallel_world_size()
        self.q_proj_total_size = (self.base_layer.total_num_heads *
                                  self.base_layer.head_size)
        self.q_proj_shard_size = (self.base_layer.num_heads *
                                  self.base_layer.head_size)
        self.kv_proj_shard_size = (self.base_layer.num_kv_heads *
                                   self.base_layer.head_size)
        self.kv_proj_total_size = (self.base_layer.total_num_kv_heads *
                                   self.base_layer.head_size)

    def set_lora(
        self,
        index: int,
        lora_a: torch.Tensor,
        lora_b: torch.Tensor,
        embeddings_tensor: Optional[torch.Tensor],
    ):
        self.reset_lora(index)
        if self.tp_size > 1:
            tp_rank = get_tensor_model_parallel_rank()
            self.q_shard_id = tp_rank
            self.kv_shard_id = tp_rank // self.base_layer.num_kv_head_replicas
            lora_b_q = lora_b[:, self.q_proj_shard_size *
                              self.q_shard_id:self.q_proj_shard_size *
                              (self.q_shard_id + 1)]
            k_offset = self.q_proj_total_size
            lora_b_k = lora_b[:, k_offset + self.kv_proj_shard_size *
                              self.kv_shard_id:k_offset +
                              self.kv_proj_shard_size * (self.kv_shard_id + 1)]
            v_offset = k_offset + self.kv_proj_total_size
            lora_b_v = lora_b[:, v_offset + self.kv_proj_shard_size *
                              self.kv_shard_id:v_offset +
                              self.kv_proj_shard_size * (self.kv_shard_id + 1)]
            lora_b = torch.cat([lora_b_q, lora_b_k, lora_b_v], dim=1)

        self.lora_a_stacked[index,
                            0, :lora_a.shape[1], :lora_a.shape[0]].copy_(
                                lora_a.T, non_blocking=True)
        self.lora_b_stacked[index,
                            0, :lora_b.shape[1], :lora_b.shape[0]].copy_(
                                lora_b.T, non_blocking=True)

    @classmethod
    def can_replace_layer(cls, source_layer: nn.Module,
                          lora_config: LoRAConfig, packed_modules_list: List,
                          model_config: Optional[PretrainedConfig]) -> bool:
        return type(source_layer) is QKVParallelLinear and len(
            packed_modules_list) == 1


class MergedQKVParallelLinearWithLora(ColumnParallelLinearWithLoRA):
    """ColumnParallelLinear layer that is composed of 3 sublayers (slices)
    packed together in qkv proj fashion
    (q_proj + k_proj + v_proj -> qkv_proj).

    This means we have 3 LoRAs, each applied to one slice of the layer.

    Q slice may have different shape than K and V slices (which both have
    the same shape).
    """

    def __init__(self, base_layer: QKVParallelLinear) -> None:
        super().__init__(base_layer)

    def create_lora_weights(
            self,
            max_loras: int,
            lora_config: LoRAConfig,
            model_config: Optional[PretrainedConfig] = None) -> None:
        self.lora_config = lora_config
        self.tp_size = get_tensor_model_parallel_world_size()
        self.tp_rank = get_tensor_model_parallel_rank()
        self.q_proj_shard_size = (self.base_layer.num_heads *
                                  self.base_layer.head_size)
        self.kv_proj_shard_size = (self.base_layer.num_kv_heads *
                                   self.base_layer.head_size)
        self.q_shard_id = self.tp_rank
        self.kv_shard_id = self.tp_rank // self.base_layer.num_kv_head_replicas

        lora_a_output_size_per_partition = (
            lora_config.max_lora_rank if not lora_config.fully_sharded_loras
            else divide(lora_config.max_lora_rank, self.tp_size))
        # q, k, v
        self.lora_a_stacked = (
            torch.zeros(
                max_loras,
                1,
                lora_a_output_size_per_partition,
                self.input_size,
                dtype=lora_config.lora_dtype,
                device=self.device,
            ),
            torch.zeros(
                max_loras,
                1,
                lora_a_output_size_per_partition,
                self.input_size,
                dtype=lora_config.lora_dtype,
                device=self.device,
            ),
            torch.zeros(
                max_loras,
                1,
                lora_a_output_size_per_partition,
                self.input_size,
                dtype=lora_config.lora_dtype,
                device=self.device,
            ),
        )
        self.lora_b_stacked = (
            torch.zeros(
                max_loras,
                1,
                self.q_proj_shard_size,
                lora_config.max_lora_rank,
                dtype=lora_config.lora_dtype,
                device=self.device,
            ),
            torch.zeros(
                max_loras,
                1,
                self.kv_proj_shard_size,
                lora_config.max_lora_rank,
                dtype=lora_config.lora_dtype,
                device=self.device,
            ),
            torch.zeros(
                max_loras,
                1,
                self.kv_proj_shard_size,
                lora_config.max_lora_rank,
                dtype=lora_config.lora_dtype,
                device=self.device,
            ),
        )

        self.output_slices = (self.q_proj_shard_size, self.kv_proj_shard_size,
                              self.kv_proj_shard_size)
        self.packed_indices: Optional[torch.Tensor] = None
        self.standard_indices: Optional[torch.Tensor] = None
        # lazily initialized.
        self.indices_len: List[int]

    def reset_lora(self, index: int):
        self.lora_a_stacked[0][index] = 0
        self.lora_b_stacked[0][index] = 0
        self.lora_a_stacked[1][index] = 0
        self.lora_b_stacked[1][index] = 0
        self.lora_a_stacked[2][index] = 0
        self.lora_b_stacked[2][index] = 0

    def slice_lora_a(self, lora_a: List[torch.Tensor]) -> List[torch.Tensor]:
        return lora_a

    def slice_lora_b(self, lora_b: List[torch.Tensor]) -> List[torch.Tensor]:
        if lora_b[0] is not None:
            lora_b_q = lora_b[0][:, self.q_proj_shard_size *
                                 self.q_shard_id:self.q_proj_shard_size *
                                 (self.q_shard_id + 1)]
        if lora_b[1] is not None:
            lora_b_k = lora_b[1][:, self.kv_proj_shard_size *
                                 self.kv_shard_id:self.kv_proj_shard_size *
                                 (self.kv_shard_id + 1)]
        if lora_b[2] is not None:
            lora_b_v = lora_b[2][:, self.kv_proj_shard_size *
                                 self.kv_shard_id:self.kv_proj_shard_size *
                                 (self.kv_shard_id + 1)]
        lora_b = [lora_b_q, lora_b_k, lora_b_v]
        return lora_b

    def set_lora(
        self,
        index: int,
        lora_a: torch.Tensor,
        lora_b: torch.Tensor,
        embeddings_tensor: Optional[torch.Tensor],
    ):
        self.reset_lora(index)

        if self.tp_size > 1:
            lora_a = self.slice_lora_a(lora_a)
            lora_b = self.slice_lora_b(lora_b)

        if lora_b[0] is not None:
            lora_b_q = lora_b[0]
            self.lora_b_stacked[0][
                index, 0, :lora_b_q.shape[1], :lora_b_q.shape[0]].copy_(
                    lora_b_q.T, non_blocking=True)
        if lora_b[1] is not None:
            lora_b_k = lora_b[1]
            self.lora_b_stacked[1][
                index, 0, :lora_b_k.shape[1], :lora_b_k.shape[0]].copy_(
                    lora_b_k.T, non_blocking=True)
        if lora_b[2] is not None:
            lora_b_v = lora_b[2]
            self.lora_b_stacked[2][
                index, 0, :lora_b_v.shape[1], :lora_b_v.shape[0]].copy_(
                    lora_b_v.T, non_blocking=True)

        if lora_a[0] is not None:
            self.lora_a_stacked[0][
                index, 0, :lora_a[0].shape[1], :lora_a[0].shape[0]].copy_(
                    lora_a[0].T, non_blocking=True)
        if lora_a[1] is not None:
            self.lora_a_stacked[1][
                index, 0, :lora_a[1].shape[1], :lora_a[1].shape[0]].copy_(
                    lora_a[1].T, non_blocking=True)
        if lora_a[2] is not None:
            self.lora_a_stacked[2][
                index, 0, :lora_a[2].shape[1], :lora_a[2].shape[0]].copy_(
                    lora_a[2].T, non_blocking=True)

    def apply(self, x: torch.Tensor,
              bias: Optional[torch.Tensor]) -> torch.Tensor:
        output = self.base_layer.quant_method.apply(self.base_layer, x, bias)
        _apply_lora_packed_nslice(
            x,
            self.lora_a_stacked,
            self.lora_b_stacked,
            self.indices[:self.indices_len[0]],
            output,
            self.output_slices,
        )
        return output

    @classmethod
    @_not_fully_sharded_can_replace
    def can_replace_layer(cls, source_layer: nn.Module,
                          lora_config: LoRAConfig, packed_modules_list: List,
                          model_config: Optional[PretrainedConfig]) -> bool:
        return type(source_layer) is QKVParallelLinear and len(
            packed_modules_list) == 3


class RowParallelLinearWithLoRA(BaseLayerWithLoRA):

    def __init__(self, base_layer: RowParallelLinear) -> None:
        super().__init__()
        self.base_layer = base_layer
        self.input_size = self.base_layer.input_size_per_partition
        self.output_size = self.base_layer.output_size
        self.device = _get_lora_device(self.base_layer)

    def create_lora_weights(
            self,
            max_loras: int,
            lora_config: LoRAConfig,
            model_config: Optional[PretrainedConfig] = None) -> None:
        self.lora_config = lora_config
        self.tp_rank = get_tensor_model_parallel_rank()
        self.lora_a_stacked = torch.zeros(
            (
                max_loras,
                1,
                lora_config.max_lora_rank,
                self.input_size,
            ),
            dtype=lora_config.lora_dtype,
            device=self.device,
        )
        tp_size = get_tensor_model_parallel_world_size()
        lora_b_output_size_per_partition = (
            self.output_size if not lora_config.fully_sharded_loras else
            divide(self.output_size, tp_size))

        self.lora_b_stacked = torch.zeros(
            (
                max_loras,
                1,
                lora_b_output_size_per_partition,
                lora_config.max_lora_rank,
            ),
            dtype=lora_config.lora_dtype,
            device=self.device,
        )
        # Lazily initialized
        self.indices: torch.Tensor
        self.indices_len: List[int]

    def reset_lora(self, index: int):
        self.lora_a_stacked[index] = 0
        self.lora_b_stacked[index] = 0

    def slice_lora_a(self, lora_a: torch.Tensor) -> torch.Tensor:
        tensor_model_parallel_rank = get_tensor_model_parallel_rank()
        shard_size = self.input_size
        start_idx = tensor_model_parallel_rank * shard_size
        end_idx = (tensor_model_parallel_rank + 1) * shard_size
        lora_a = lora_a[start_idx:end_idx, :]
        return lora_a

    def slice_lora_b(self, lora_b: torch.Tensor) -> torch.Tensor:
        return lora_b

    def set_lora(
        self,
        index: int,
        lora_a: torch.Tensor,
        lora_b: torch.Tensor,
        embeddings_tensor: Optional[torch.Tensor],
    ):
        self.reset_lora(index)

        if self.base_layer.tp_size > 1:
            lora_a = self.slice_lora_a(lora_a)
            lora_b = self.slice_lora_b(lora_b)

        self.lora_a_stacked[index,
                            0, :lora_a.shape[1], :lora_a.shape[0]].copy_(
                                lora_a.T, non_blocking=True)
        self.lora_b_stacked[index,
                            0, :lora_b.shape[1], :lora_b.shape[0]].copy_(
                                lora_b.T, non_blocking=True)

    def set_mapping(
        self,
        base_indices: torch.Tensor,
        sampler_indices: torch.Tensor,
        sampler_indices_padded: torch.Tensor,
        embeddings_indices: torch.Tensor,
        indices_len: List[int],
    ):
        self.indices = base_indices
        self.indices_len = indices_len

    def apply(self, x: torch.Tensor) -> torch.Tensor:
        output = self.base_layer.quant_method.apply(self.base_layer, x)
        _apply_lora(
            x,
            self.lora_a_stacked,
            self.lora_b_stacked,
            self.indices[:self.indices_len[0]],
            output,
        )
        return output

    def forward(self, input_):
        """Forward of RowParallelLinear

        Args:
            input_: tensor whose last dimension is `input_size`. If
                    `input_is_parallel` is set, then the last dimension
                    is `input_size // tp_size`.

        Returns:
            - output
            - bias
        """
        # Set up backprop all-reduce.
        if self.base_layer.input_is_parallel:
            input_parallel = input_
        else:
            # TODO: simplify code below
            tp_rank = get_tensor_model_parallel_rank()
            splitted_input = split_tensor_along_last_dim(
                input_, num_partitions=self.base_layer.tp_size)
            input_parallel = splitted_input[tp_rank].contiguous()

        # Matrix multiply.
        output_parallel = self.apply(input_parallel)
        if self.base_layer.reduce_results and self.base_layer.tp_size > 1:
            output_ = tensor_model_parallel_all_reduce(output_parallel)
        else:
            output_ = output_parallel

        if not self.base_layer.skip_bias_add:
            output = (output_ + self.base_layer.bias
                      if self.base_layer.bias is not None else output_)
            output_bias = None
        else:
            output = output_
            output_bias = self.base_layer.bias
        return output, output_bias

    @property
    def weight(self):

        return self.base_layer.weight if hasattr(
            self.base_layer, "weight") else self.base_layer.qweight

    @classmethod
    @_not_fully_sharded_can_replace
    def can_replace_layer(cls, source_layer: nn.Module,
                          lora_config: LoRAConfig, packed_modules_list: List,
                          model_config: Optional[PretrainedConfig]) -> bool:
        return type(source_layer) is RowParallelLinear


class LogitsProcessorWithLoRA(BaseLayerWithLoRA):

    def __init__(
        self,
        base_layer: LogitsProcessor,
        hidden_size: int,
        dtype: torch.dtype,
        device: torch.device,
    ) -> None:
        super().__init__()
        self.base_layer = base_layer
        self.hidden_size = hidden_size
        self.dtype = dtype
        self.device = device

    @property
    def logits_as_input(self):
        return self.base_layer.logits_as_input

    @property
    def vocab_size(self):
        return self.base_layer.vocab_size

    @property
    def scale(self):
        return self.base_layer.scale

    @property
    def org_vocab_size(self):
        return self.base_layer.org_vocab_size

    @property
    def include_gpu_probs_tensor(self):
        return self.base_layer.include_gpu_probs_tensor

    def create_lora_weights(
        self,
        max_loras: int,
        lora_config: LoRAConfig,
        model_config: Optional[PretrainedConfig] = None,
    ) -> None:
        # Keep this in sync with csrc/punica/bgmv/bgmv_config.h
<<<<<<< HEAD
        # if 32000 < self.base_layer.vocab_size > 33024:
        #     raise ValueError(
        #         "When using LoRA, vocab size must be 32000 >= vocab_size <= 33024"
        #     )
=======
        if 32000 < self.base_layer.vocab_size > 128512:
            raise ValueError("When using LoRA, vocab size must be "
                             "32000 >= vocab_size <= 128512")
>>>>>>> 0650e593
        self.lora_a_stacked = torch.zeros(
            (
                max_loras,
                1,
                lora_config.max_lora_rank,
                self.hidden_size,
            ),
            dtype=lora_config.lora_dtype,
            device=self.device,
        )
        self.lora_b_stacked = torch.zeros(
            (
                max_loras,
                1,
                # Pad for kernel compatibility
                math.ceil(self.base_layer.vocab_size /
                          lora_config.lora_vocab_padding_size) *
                lora_config.lora_vocab_padding_size,
                lora_config.max_lora_rank,
            ),
            dtype=lora_config.lora_dtype,
            device=self.device,
        )
        self.embeddings_tensors = torch.full(
            (max_loras, lora_config.lora_extra_vocab_size, self.hidden_size),
            fill_value=float("-inf"),
            dtype=self.dtype,
            device=self.device,
        )
        # Lazily initialized.
        self.indices: torch.Tensor
        self.indices_len: List[int]
        self.indices_padded: torch.Tensor

    def reset_lora(self, index: int):
        self.lora_a_stacked[index] = 0
        self.lora_b_stacked[index] = 0
        self.embeddings_tensors[index] = float("-inf")

    def set_lora(
        self,
        index: int,
        lora_a: torch.Tensor,
        lora_b: torch.Tensor,
        embeddings_tensor: Optional[torch.Tensor],
    ):
        self.reset_lora(index)
        self.lora_a_stacked[index,
                            0, :lora_a.shape[1], :lora_a.shape[0]].copy_(
                                lora_a.T, non_blocking=True)
        self.lora_b_stacked[index,
                            0, :lora_b.shape[1], :lora_b.shape[0]].copy_(
                                lora_b.T, non_blocking=True)
        if embeddings_tensor is not None:
            self.embeddings_tensors[
                index, :embeddings_tensor.shape[0], :embeddings_tensor.
                shape[1], ] = embeddings_tensor

    def set_mapping(
        self,
        base_indices: torch.Tensor,
        sampler_indices: torch.Tensor,
        sampler_indices_padded: torch.Tensor,
        embeddings_indices: torch.Tensor,
        indices_len: List[int],
    ):
        self.indices = sampler_indices
        self.indices_padded = sampler_indices_padded
        self.indices_len = indices_len

    def _get_logits(
        self,
        hidden_states: torch.Tensor,
        embedding: torch.Tensor,
        embedding_bias: Optional[torch.Tensor] = None,
    ) -> Optional[torch.Tensor]:
        # Get the logits for the next tokens.
        logits = torch.matmul(hidden_states, embedding.t())
        if embedding_bias is not None:
            logits += embedding_bias
        logits = tensor_model_parallel_gather(logits)
        if logits is None:
            return None

        lora_logits = torch.empty(
            self.embeddings_tensors.shape[0] + 1,
            self.embeddings_tensors.shape[1],
            hidden_states.shape[0],
            dtype=self.embeddings_tensors.dtype,
            device=self.embeddings_tensors.device,
        )
        torch.matmul(self.embeddings_tensors,
                     hidden_states.T,
                     out=lora_logits[:-1])
        lora_logits[-1] = float("-inf")
        lora_logits = lora_logits.mT
        lora_logits = (lora_logits.reshape(
            lora_logits.shape[0] * lora_logits.shape[1],
            lora_logits.shape[2],
        ).index_select(0,
                       self.indices_padded[:self.indices_len[2]]).nan_to_num_(
                           nan=float("-inf"),
                           posinf=float("inf"),
                           neginf=float("-inf")))
        logits[:,
               self.base_layer.org_vocab_size:self.base_layer.org_vocab_size +
               lora_logits.shape[1]] = lora_logits

        _apply_lora(
            hidden_states,
            self.lora_a_stacked,
            self.lora_b_stacked,
            self.indices[:self.indices_len[1]],
            logits,
        )

        # Remove paddings in vocab (if any).
        logits = logits[:, :self.base_layer.vocab_size]

        return logits

    def forward(self, *args, **kwargs):
        return type(self.base_layer).forward(self, *args, **kwargs)

    @classmethod
    def can_replace_layer(cls, source_layer: nn.Module,
                          lora_config: LoRAConfig, packed_modules_list: List,
                          model_config: Optional[PretrainedConfig]) -> bool:
        # Special handling for the LogitsProcessor.
        return False<|MERGE_RESOLUTION|>--- conflicted
+++ resolved
@@ -342,7 +342,7 @@
 class ColumnParallelLinearWithLoRA(BaseLayerWithLoRA):
     """
     LoRA on top of ColumnParallelLinear layer.
-    
+
     LoRA B is sliced for tensor parallelism.
     """
 
@@ -603,13 +603,13 @@
 
 class QKVParallelLinearWithLora(ColumnParallelLinearWithLoRA):
     """
-    ColumnParallelLinear layer that is specifically designed for  
-    qkv_proj. Certain models, such as chtglm3 and baichuan-7b,  
-    only contains a single LoRA within their qkv_proj layer. 
-
-    During inference with Tensor Parallel, the weights of lora_b 
+    ColumnParallelLinear layer that is specifically designed for
+    qkv_proj. Certain models, such as chtglm3 and baichuan-7b,
+    only contains a single LoRA within their qkv_proj layer.
+
+    During inference with Tensor Parallel, the weights of lora_b
     must be accurately partitioned according to the respective ranks.
-    
+
     Q slice may have different shape than K and V slices (which both have
     the same shape).
     """
@@ -1046,16 +1046,9 @@
         model_config: Optional[PretrainedConfig] = None,
     ) -> None:
         # Keep this in sync with csrc/punica/bgmv/bgmv_config.h
-<<<<<<< HEAD
-        # if 32000 < self.base_layer.vocab_size > 33024:
-        #     raise ValueError(
-        #         "When using LoRA, vocab size must be 32000 >= vocab_size <= 33024"
-        #     )
-=======
         if 32000 < self.base_layer.vocab_size > 128512:
             raise ValueError("When using LoRA, vocab size must be "
                              "32000 >= vocab_size <= 128512")
->>>>>>> 0650e593
         self.lora_a_stacked = torch.zeros(
             (
                 max_loras,
